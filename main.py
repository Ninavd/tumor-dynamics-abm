import argparse
from classes.tumor_growth import TumorGrowth
from classes.tumor_cell import TumorCell
from classes.tumor_visualizations import TumorVisualization
import matplotlib.pyplot as plt
import warnings
warnings.simplefilter(action='ignore', category=FutureWarning)

<<<<<<< HEAD
def main():
    model = TumorGrowth(51, 51, seed=91, distribution='voronoi')
    model.run_simulation(steps=500)
    
    print('FINAL 10 VALUES OF')
    print('proliferating', model.proliferating_cells[-10:-1])
    print('invasive: ', model.invasive_cells[-10:-1])
    print('necrotic: ', model.necrotic_cells[-10:-1])

    visualization = TumorVisualization(model)
    visualization.plot_all(position=[0, 250, -1])
    # visualization.plot_necrotic_cells()
    # visualization.plot_birth_deaths()
    # visualization.plot_max_nutrient()
    # visualization.plot_max_count()
    # visualization.plot_radial_distance()
    # visualization.plot_roughness()

    # visualization.plot_cell_types()
    # visualization.plot_proportion_cell_types()

    #uncomment if you want to save or load the results to a file. timestamp is the time the save_simulation_results_to_file() function was called. If using load_simulation_data_from_file() later (eg during visualization or analysis), make sure to use the correct timestamp and manually hardcode the value 
    # timestamp = model.save_simulation_results_to_file()
    # timestamp = "1718623603"
    # model.load_simulation_data_from_file(timestamp)
=======
def main(steps, L, seed, payoff, voroni, summary, save, show_plot):
    
    model = TumorGrowth(payoff, L, L, seed, distribution='voroni' if voroni else 'uniform')

    model.run_simulation(steps=steps)
    
    if summary:
        print(
            f"""
            ****************** SUMMARY ***************************
            * iterations \t - {len(model.N_Ts) -1}
            * grid size \t - {L}x{L}
            * seed \t \t - {seed}
            * payoff matrix \t - {payoff}
            * ECM \t\t - {'voroni' if voroni else 'uniform'}
            * final #(proliferating) \t - {model.proliferating_cells[-1]}
            * final #(invasive) \t - {model.invasive_cells[-1]}
            * final #(necrotic) \t - {model.necrotic_cells[-1]}
            * final roughness \t - 
            * final tumor size \t - 
            *******************************************************
            """
        )

    if save:
        model.save_simulation_results_to_file()
    
    if show_plot:
        vis = TumorVisualization(model)
        vis.plot_all()
        vis.plot_cell_types()
        vis.plot_proportion_cell_types()
>>>>>>> 977f70f7

if __name__ == "__main__":
    # set-up parsing command line arguments
    parser = argparse.ArgumentParser(description="Simulate Agent-Based tumor growth and save results")

    # adding arguments
    parser.add_argument("n_steps", help="max number of time steps used in simulation", default=1000, type=int)
    parser.add_argument("L_grid", help="Width of grid in number of cells", default=1001, type=int)
    parser.add_argument("-s", "--seed", help="provide seed of simulation", default=913, type=int)
    parser.add_argument("-api", "--alpha_pi", help="proliferative probability change when encountering an invasive cell", default=-0.02, type=float)
    parser.add_argument("-app", "--alpha_pp", help="proliferative probability change when encountering an proliferative cell", default=-0.1, type=float)
    parser.add_argument("-bii", "--beta_ii", help="invasive probability change when encountering an invasive cell", default=0.1, type=float)
    parser.add_argument("-bip", "--beta_ip", help="invasive probability change when encountering an proliferative cell", default=0.02, type=float)
    parser.add_argument('--voroni', action="store_true", help="Initialize ECM grid as voroni diagram instead of uniform")
    parser.add_argument('--summary', action="store_true", help="print summary of simulation results")
    parser.add_argument("--save", action="store_true", help="store results in npy files")
    parser.add_argument("--show_plot", action="store_true", help="show plot of final tumor")

    # read arguments from command line
    args = parser.parse_args()

    payoff = [
        [args.alpha_pp, args.alpha_pi], 
        [args.beta_ip, args.beta_ii]
        ]

    # run main with provided arguments
    main(
        args.n_steps, args.L_grid, args.seed, payoff, args.voroni, args.summary, args.save, args.show_plot
        ) <|MERGE_RESOLUTION|>--- conflicted
+++ resolved
@@ -6,33 +6,6 @@
 import warnings
 warnings.simplefilter(action='ignore', category=FutureWarning)
 
-<<<<<<< HEAD
-def main():
-    model = TumorGrowth(51, 51, seed=91, distribution='voronoi')
-    model.run_simulation(steps=500)
-    
-    print('FINAL 10 VALUES OF')
-    print('proliferating', model.proliferating_cells[-10:-1])
-    print('invasive: ', model.invasive_cells[-10:-1])
-    print('necrotic: ', model.necrotic_cells[-10:-1])
-
-    visualization = TumorVisualization(model)
-    visualization.plot_all(position=[0, 250, -1])
-    # visualization.plot_necrotic_cells()
-    # visualization.plot_birth_deaths()
-    # visualization.plot_max_nutrient()
-    # visualization.plot_max_count()
-    # visualization.plot_radial_distance()
-    # visualization.plot_roughness()
-
-    # visualization.plot_cell_types()
-    # visualization.plot_proportion_cell_types()
-
-    #uncomment if you want to save or load the results to a file. timestamp is the time the save_simulation_results_to_file() function was called. If using load_simulation_data_from_file() later (eg during visualization or analysis), make sure to use the correct timestamp and manually hardcode the value 
-    # timestamp = model.save_simulation_results_to_file()
-    # timestamp = "1718623603"
-    # model.load_simulation_data_from_file(timestamp)
-=======
 def main(steps, L, seed, payoff, voroni, summary, save, show_plot):
     
     model = TumorGrowth(payoff, L, L, seed, distribution='voroni' if voroni else 'uniform')
@@ -62,10 +35,9 @@
     
     if show_plot:
         vis = TumorVisualization(model)
+        vis.plot_cell_types()
         vis.plot_all()
-        vis.plot_cell_types()
         vis.plot_proportion_cell_types()
->>>>>>> 977f70f7
 
 if __name__ == "__main__":
     # set-up parsing command line arguments
